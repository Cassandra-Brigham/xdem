"""Functions to test the spatial tools.

Author(s):
    Erik S. Holmlund

"""
import os
import shutil
import subprocess
import tempfile
import warnings

import geoutils as gu
import numpy as np
import rasterio as rio
from osgeo import gdal

import xdem
from xdem import examples


def test_dem_subtraction():
    """Test that the DEM subtraction script gives reasonable numbers."""
    diff = xdem.spatial_tools.subtract_rasters(
        examples.FILEPATHS["longyearbyen_ref_dem"],
        examples.FILEPATHS["longyearbyen_tba_dem"])

    assert np.nanmean(np.abs(diff.data)) < 100


class TestMerging:
    """
    Test cases for stacking and merging DEMs
    Split a DEM with some overlap, then stack/merge it, and validate bounds and shape.
    """
    dem = gu.georaster.Raster(examples.FILEPATHS["longyearbyen_ref_dem"])

    # Find the easting midpoint of the DEM
    x_midpoint = np.mean([dem.bounds.right, dem.bounds.left])
    x_midpoint -= x_midpoint % dem.res[0]

    # Cut the DEM into two DEMs that slightly overlap each other.
    dem1 = dem.copy()
    dem1.crop(rio.coords.BoundingBox(
        right=x_midpoint + dem.res[0] * 3,
        left=dem.bounds.left,
        top=dem.bounds.top,
        bottom=dem.bounds.bottom)
    )
    dem2 = dem.copy()
    dem2.crop(rio.coords.BoundingBox(
        left=x_midpoint - dem.res[0] * 3,
        right=dem.bounds.right,
        top=dem.bounds.top,
        bottom=dem.bounds.bottom)
    )

    # To check that use_ref_bounds work - create a DEM that do not cover the whole extent
    dem3 = dem.copy()
    dem3.crop(rio.coords.BoundingBox(
        left=x_midpoint - dem.res[0] * 3,
        right=dem.bounds.right - dem.res[0]*2,
        top=dem.bounds.top,
        bottom=dem.bounds.bottom)
    )

    def test_stack_rasters(self):
        """Test stack_rasters"""
        # Merge the two overlapping DEMs and check that output bounds and shape is correct
        stacked_dem = xdem.spatial_tools.stack_rasters([self.dem1, self.dem2])

        assert stacked_dem.count == 2
        assert self.dem.shape == stacked_dem.shape

        merged_bounds = xdem.spatial_tools.merge_bounding_boxes([self.dem1.bounds, self.dem2.bounds],
                                                                resolution=self.dem1.res[0])
        assert merged_bounds == stacked_dem.bounds

        # Check that reference works with input Raster
        stacked_dem = xdem.spatial_tools.stack_rasters([self.dem1, self.dem2], reference=self.dem)
        assert self.dem.bounds == stacked_dem.bounds

        # Others than int or gu.Raster should raise a ValueError
        try:
            stacked_dem = xdem.spatial_tools.stack_rasters([self.dem1, self.dem2], reference="a string")
        except ValueError as exception:
            if "reference should be" not in str(exception):
                raise exception

        # Check that use_ref_bounds works - use a DEM that do not cover the whole extent

        # This case should not preserve original extent
        stacked_dem = xdem.spatial_tools.stack_rasters([self.dem1, self.dem3])
        assert stacked_dem.bounds != self.dem.bounds

        # This case should preserve original extent
        stacked_dem2 = xdem.spatial_tools.stack_rasters([self.dem1, self.dem3], reference=self.dem, use_ref_bounds=True)
        assert stacked_dem2.bounds == self.dem.bounds

    def test_merge_rasters(self):
        """Test merge_rasters"""
        # Merge the two overlapping DEMs and check that it closely resembles the initial DEM
        merged_dem = xdem.spatial_tools.merge_rasters([self.dem1, self.dem2])
        assert self.dem.data.shape == merged_dem.data.shape
        assert self.dem.bounds == merged_dem.bounds

        diff = self.dem.data - merged_dem.data

        assert np.abs(np.nanmean(diff)) < 0.0001

<<<<<<< HEAD
    assert np.abs(np.nanmean(diff)) < 0.05


def test_hillshade():
    """Test the hillshade algorithm, partly by comparing it to the GDAL hillshade function."""
    warnings.simplefilter("error")

    def make_gdal_hillshade(filepath) -> np.ndarray:
        temp_dir = tempfile.TemporaryDirectory()
        temp_hillshade_path = os.path.join(temp_dir.name, "hillshade.tif")
        # gdal_commands = ["gdaldem", "hillshade",
        #                 filepath, temp_hillshade_path,
        #                 "-az", "315", "-alt", "45"]
        #subprocess.run(gdal_commands, check=True, stdout=subprocess.PIPE)
        gdal.DEMProcessing(
            destName=temp_hillshade_path,
            srcDS=filepath,
            processing="hillshade",
            options=gdal.DEMProcessingOptions(azimuth=315, altitude=45)
        )

        data = gu.Raster(temp_hillshade_path).data
        temp_dir.cleanup()
        return data

    filepath = xdem.examples.FILEPATHS["longyearbyen_ref_dem"]
    dem = xdem.DEM(filepath)

    xdem_hillshade = xdem.spatial_tools.hillshade(dem.data, resolution=dem.res)
    gdal_hillshade = make_gdal_hillshade(filepath)
    diff = gdal_hillshade - xdem_hillshade

    # Check that the xdem and gdal hillshades are relatively similar.
    assert np.mean(diff) < 5
    assert xdem.spatial_tools.nmad(diff.filled(np.nan)) < 5

    # Try giving the hillshade invalid arguments.
    try:
        xdem.spatial_tools.hillshade(dem.data, dem.res, azimuth=361)
    except ValueError as exception:
        if "Azimuth must be a value between 0 and 360" not in str(exception):
            raise exception
    try:
        xdem.spatial_tools.hillshade(dem.data, dem.res, altitude=91)
    except ValueError as exception:
        if "Altitude must be a value between 0 and 90" not in str(exception):
            raise exception

    try:
        xdem.spatial_tools.hillshade(dem.data, dem.res, z_factor=np.inf)
    except ValueError as exception:
        if "z_factor must be a non-negative finite value" not in str(exception):
            raise exception

    # Introduce some nans
    dem.data.mask = np.zeros_like(dem.data, dtype=bool)
    dem.data.mask.ravel()[np.random.choice(dem.data.size, 50000, replace=False)] = True

    # Make sure that this doesn't create weird division warnings.
    xdem.spatial_tools.hillshade(dem.data, dem.res)
=======
        # Check that reference works
        merged_dem2 = xdem.spatial_tools.merge_rasters([self.dem1, self.dem2], reference=self.dem)
        assert merged_dem2 == merged_dem
>>>>>>> b01c3ca5
<|MERGE_RESOLUTION|>--- conflicted
+++ resolved
@@ -13,7 +13,6 @@
 import geoutils as gu
 import numpy as np
 import rasterio as rio
-from osgeo import gdal
 
 import xdem
 from xdem import examples
@@ -77,12 +76,14 @@
         assert merged_bounds == stacked_dem.bounds
 
         # Check that reference works with input Raster
-        stacked_dem = xdem.spatial_tools.stack_rasters([self.dem1, self.dem2], reference=self.dem)
+        stacked_dem = xdem.spatial_tools.stack_rasters(
+            [self.dem1, self.dem2], reference=self.dem)
         assert self.dem.bounds == stacked_dem.bounds
 
         # Others than int or gu.Raster should raise a ValueError
         try:
-            stacked_dem = xdem.spatial_tools.stack_rasters([self.dem1, self.dem2], reference="a string")
+            stacked_dem = xdem.spatial_tools.stack_rasters(
+                [self.dem1, self.dem2], reference="a string")
         except ValueError as exception:
             if "reference should be" not in str(exception):
                 raise exception
@@ -94,7 +95,8 @@
         assert stacked_dem.bounds != self.dem.bounds
 
         # This case should preserve original extent
-        stacked_dem2 = xdem.spatial_tools.stack_rasters([self.dem1, self.dem3], reference=self.dem, use_ref_bounds=True)
+        stacked_dem2 = xdem.spatial_tools.stack_rasters(
+            [self.dem1, self.dem3], reference=self.dem, use_ref_bounds=True)
         assert stacked_dem2.bounds == self.dem.bounds
 
     def test_merge_rasters(self):
@@ -108,8 +110,10 @@
 
         assert np.abs(np.nanmean(diff)) < 0.0001
 
-<<<<<<< HEAD
-    assert np.abs(np.nanmean(diff)) < 0.05
+        # Check that reference works
+        merged_dem2 = xdem.spatial_tools.merge_rasters(
+            [self.dem1, self.dem2], reference=self.dem)
+        assert merged_dem2 == merged_dem
 
 
 def test_hillshade():
@@ -117,6 +121,8 @@
     warnings.simplefilter("error")
 
     def make_gdal_hillshade(filepath) -> np.ndarray:
+        # rasterio strongly recommends against importing gdal along rio, so this is done here instead.
+        from osgeo import gdal
         temp_dir = tempfile.TemporaryDirectory()
         temp_hillshade_path = os.path.join(temp_dir.name, "hillshade.tif")
         # gdal_commands = ["gdaldem", "hillshade",
@@ -165,12 +171,8 @@
 
     # Introduce some nans
     dem.data.mask = np.zeros_like(dem.data, dtype=bool)
-    dem.data.mask.ravel()[np.random.choice(dem.data.size, 50000, replace=False)] = True
+    dem.data.mask.ravel()[np.random.choice(
+        dem.data.size, 50000, replace=False)] = True
 
     # Make sure that this doesn't create weird division warnings.
-    xdem.spatial_tools.hillshade(dem.data, dem.res)
-=======
-        # Check that reference works
-        merged_dem2 = xdem.spatial_tools.merge_rasters([self.dem1, self.dem2], reference=self.dem)
-        assert merged_dem2 == merged_dem
->>>>>>> b01c3ca5
+    xdem.spatial_tools.hillshade(dem.data, dem.res)